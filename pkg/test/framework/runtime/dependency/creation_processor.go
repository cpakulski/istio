--- conflicted
+++ resolved
@@ -17,7 +17,6 @@
 import (
 	"fmt"
 	"reflect"
-	"time"
 
 	"istio.io/istio/pkg/test/framework/api/component"
 	"istio.io/istio/pkg/test/framework/api/lifecycle"
@@ -28,16 +27,11 @@
 	scope lifecycle.Scope
 	mgr   *Manager
 
-<<<<<<< HEAD
-	// The entries that need to be processed.
-	required map[namedID]*reqEntry
-=======
 	// The IDs that are being provided by the required entries. This is used when processing variants.
 	provided map[component.ID]component.Key
 
 	// The entries that need to be processed.
 	required map[component.Key]*reqEntry
->>>>>>> 5f61fbdc
 }
 
 // newCreationProcessor creates a new creation processor for the Manager.
@@ -45,127 +39,6 @@
 	return &creationProcessor{
 		scope:    scope,
 		mgr:      mgr,
-<<<<<<< HEAD
-		required: make(map[namedID]*reqEntry),
-	}
-}
-
-// A struct representing a named ID. This is used as the key to what requirements need to be
-// created, as the Variant is not important, just the ID and Name.
-type namedID struct {
-	Name string
-	ID   component.ID
-}
-
-// A struct representing a single parsed requirement.
-type reqEntry struct {
-	id     namedID
-	desc   *component.Descriptor
-	config component.Configuration
-
-	// Child entries that need to be processed before this entry can be created.
-	children map[namedID]bool
-}
-
-func (p *creationProcessor) ProcessRequirements(reqs []component.Requirement) component.RequirementError {
-	for _, req := range reqs {
-		entry, err := parseRequirement(req)
-		if err != nil {
-			return err
-		}
-		if err := p.addRequirement(entry); err != nil {
-			return err
-		}
-	}
-	return nil
-}
-
-// Parses a requirement into a requirement entry. This takes care of unwrapping the requirement
-// envelope into a single flat type that we don't need to reflect over.
-func parseRequirement(req component.Requirement) (r *reqEntry, err component.RequirementError) {
-	if c, ok := req.(*component.ConfiguredRequirement); ok {
-		if r, err = parseRequirement(c.GetRequirement()); err != nil {
-			return
-		}
-		r.id.Name = c.GetName()
-		r.config = c.GetConfiguration()
-		return
-	}
-	if id, ok := req.(*component.ID); ok {
-		r = &reqEntry{
-			id:       namedID{"", *id},
-			children: make(map[namedID]bool),
-		}
-		return
-	}
-	if d, ok := req.(*component.Descriptor); ok {
-		r = &reqEntry{
-			id:       namedID{"", d.ID},
-			desc:     d,
-			children: make(map[namedID]bool),
-		}
-		return
-	}
-	err = resolutionError(fmt.Errorf("unsupported requirement type: %v", req))
-	return
-}
-
-// Adds a requirement to our map of requirements. This verifies the requirement is not overwriting
-// a requirement of the same key with mismatched contents. We allow more specific overwrites.
-func (p *creationProcessor) addRequirement(entry *reqEntry) component.RequirementError {
-	// First load up the children into the entry if it has a descriptor.
-	if err := p.loadChildren(entry); err != nil {
-		return err
-	}
-
-	// Now check if there is an existing entry, and if so compare them.
-	if oldEntry, ok := p.required[entry.id]; ok {
-		override, err := compareEntries(oldEntry, entry)
-		if err != nil {
-			return err
-		}
-		if !override {
-			return nil
-		}
-	}
-	p.required[entry.id] = entry
-
-	// If the entry has a descriptor, process all of the child requirements.
-	if entry.desc != nil {
-		return p.ProcessRequirements(entry.desc.Requires)
-	}
-	return nil
-}
-
-// Compare two entries, returning true if the new entry should override the old one.
-func compareEntries(oldEntry *reqEntry, entry *reqEntry) (override bool, err component.RequirementError) {
-	override = false
-	if reflect.DeepEqual(oldEntry, entry) {
-		return
-	}
-
-	// First compare descriptors, and check if we need to merge or override the descriptor.
-	if oldEntry.desc == nil {
-		if entry.desc != nil {
-			override = true
-		}
-	} else if entry.desc == nil {
-		entry.desc = oldEntry.desc
-	} else if !reflect.DeepEqual(oldEntry.desc, entry.desc) {
-		err = resolutionError(fmt.Errorf("required mismatched descriptors for %v: %v, %v", entry.id, oldEntry.desc, entry.desc))
-		return
-	}
-
-	// Next compare config, and do the same check, do we need to merge or override.
-	if oldEntry.config == nil {
-		if entry.config != nil {
-			override = true
-		}
-	} else if entry.config == nil {
-		entry.config = oldEntry.config
-	} else if !reflect.DeepEqual(oldEntry.config, entry.config) {
-		err = resolutionError(fmt.Errorf("required mismatched configuration for %v: %v, %v", entry.id, oldEntry, entry))
-=======
 		provided: make(map[component.ID]component.Key),
 		required: make(map[component.Key]*reqEntry),
 	}
@@ -299,31 +172,19 @@
 		desc.Requires = oldDesc.Requires
 	} else if !reflect.DeepEqual(oldDesc.Requires, desc.Requires) {
 		err = resolutionError(fmt.Errorf("required mismatched descriptors for %v: %v, %v", desc.Key, oldDesc, desc))
->>>>>>> 5f61fbdc
 	}
 
 	return
 }
 
-<<<<<<< HEAD
-=======
 // LoadChildren loads up the given entry's children set with all the required child keys.
->>>>>>> 5f61fbdc
 func (p *creationProcessor) loadChildren(entry *reqEntry) component.RequirementError {
 	if entry.desc == nil {
 		return nil
 	}
 	for _, childReq := range entry.desc.Requires {
-<<<<<<< HEAD
-		child, err := parseRequirement(childReq)
-		if err != nil {
-			return err
-		}
-		entry.children[child.id] = true
-=======
 		child := createEntry(childReq)
 		entry.children[child.key] = true
->>>>>>> 5f61fbdc
 	}
 	return nil
 }
@@ -334,23 +195,6 @@
 func (p *creationProcessor) ApplyDefaults() component.RequirementError {
 	done := false
 	var toProcess []component.Requirement
-<<<<<<< HEAD
-	for !done {
-		for _, entry := range p.required {
-			if entry.desc == nil {
-				desc, err := p.mgr.GetDefaultDescriptor(entry.id.ID)
-				if err != nil {
-					return resolutionError(err)
-				}
-				toProcess = append(toProcess, component.NewNamedRequirement(entry.id.Name, &desc))
-			}
-		}
-		done = len(toProcess) == 0
-		if !done {
-			err := p.ProcessRequirements(toProcess)
-			if err != nil {
-				return err
-=======
 	var toRemove []component.Key
 	for !done {
 		for _, entry := range p.required {
@@ -372,13 +216,8 @@
 		if len(toRemove) > 0 {
 			for _, k := range toRemove {
 				delete(p.required, k)
->>>>>>> 5f61fbdc
-			}
-			toProcess = nil
-		}
-<<<<<<< HEAD
-		time.Sleep(time.Second)
-=======
+			}
+		}
 		done = len(toProcess) == 0
 		if !done {
 			err := p.ProcessRequirements(toProcess)
@@ -387,7 +226,6 @@
 			}
 			toProcess = nil
 		}
->>>>>>> 5f61fbdc
 	}
 	return nil
 }
@@ -399,11 +237,7 @@
 		for _, entry := range p.required {
 			// Remove requirements for any components that have been created.
 			for childID := range entry.children {
-<<<<<<< HEAD
-				if p.mgr.GetComponent(childID.Name, childID.ID) != nil {
-=======
 				if p.mgr.getComponentByKey(childID) != nil {
->>>>>>> 5f61fbdc
 					delete(entry.children, childID)
 				}
 			}
@@ -413,27 +247,16 @@
 				progress = true
 
 				// Mark this requirement as satisfied.
-<<<<<<< HEAD
-				delete(p.required, entry.id)
-
-				// Create the component.
-				if _, err := p.mgr.requireComponent(entry.id.Name, *entry.desc, p.scope); err != nil {
-=======
 				delete(p.required, entry.key)
 
 				// Create the component.
 				if _, err := p.mgr.requireComponent(entry, p.scope); err != nil {
->>>>>>> 5f61fbdc
 					return err
 				}
 			}
 		}
 
-<<<<<<< HEAD
-		// If we failed to make process on any of the required entries, report an error.
-=======
 		// If we failed to make progress on any of the required entries, report an error.
->>>>>>> 5f61fbdc
 		if !progress {
 			return resolutionError(fmt.Errorf("unable to determine creation order for required components, remaining requirements: %v", p.required))
 		}
